# -*- coding: utf-8 -*-
import re
import abc
import logging
import typing as t
import unicodedata
from typing import Tuple, Optional, Pattern, List, Dict

import openpyxl

from lexedata.error_handling import *
from lexedata.types import Form, string_to_id


logger = logging.getLogger(__name__)


def get_cell_comment(cell: openpyxl.cell.Cell) -> t.Optional[str]:
    return cell.comment.content.strip() if cell.comment else None


def check_brackets(string, bracket_pairs):
    """Check whether all brackets match.

    This function can check the matching of simple bracket pairs, like this:

    >>> b = {"(": ")", "[": "]", "{": "}"}
    >>> check_brackets("([])", b)
    True
    >>> check_brackets("([]])", b)
    False
    >>> check_brackets("([[])", b)
    False
    >>> check_brackets("This (but [not] this)", b)
    True

    But it can also deal with multi-character matches

    >>> b = {"(": ")", "begin": "end"}
    >>> check_brackets("begin (__ (!) xxx) end", b)
    True
    >>> check_brackets("begin (__ (!) end) xxx", b)
    False

    This includes multi-character matches where some pair is a subset of
    another pair. Here the order of the pairs in the dictionary is important –
    longer pairs must be defined first.

    >>> b = {":::": ":::", ":": ":"}
    >>> check_brackets("::: :::", b)
    True
    >>> check_brackets("::::::", b)
    True
    >>> check_brackets("::::", b)
    False
    >>> check_brackets(":: ::", b)
    True

    In combination, these features allow for natural escape sequences:

    >>> b = {"!(": "", "!)": "", "(": ")", "[": "]"}
    >>> check_brackets("(text)", b)
    True
    >>> check_brackets("(text", b)
    False
    >>> check_brackets("text)", b)
    False
    >>> check_brackets("(te[xt)]", b)
    False
    >>> check_brackets("!(text", b)
    True
    >>> check_brackets("text!)", b)
    True
    >>> check_brackets("!(te[xt!)]", b)
    True
    """
    waiting_for = []
    i = 0
    while i < len(string):
        if waiting_for and string[i:].startswith(waiting_for[0]):
            i += len(waiting_for.pop(0))
        else:
            for q, p in bracket_pairs.items():
                if string[i:].startswith(q):
                    waiting_for.insert(0, p)
                    i += len(q)
                    break
                elif p and string[i:].startswith(p):
                    return False
            else:
                i += 1
    return not any(waiting_for)


def components_in_brackets(form_string, bracket_pairs):
    """Find all elements delimited by complete pairs of matching brackets.

    >>> b = {"!/": "", "(": ")", "[": "]", "{": "}", "/": "/"}
    >>> components_in_brackets("/aha/ (exclam. !/ int., also /ah/)", b)
    ['', '/aha/', ' ', '(exclam. !/ int., also /ah/)', '']

    Recovery from mismatched delimiters early in the string is difficult. The
    following example is still waiting for the first '/' to be closed by the
    end of the string.

    >>> components_in_brackets("/aha (exclam. !/ int., also /ah/)", b)
    ['', '/aha (exclam. !/ int., also /ah/)']

    """
    elements = []

    i = 0
    remainder = form_string
    waiting_for = []
    while i < len(remainder):
        if waiting_for and remainder[i:].startswith(waiting_for[0]):
            i += len(waiting_for.pop(0))
            if not any(waiting_for):
                elements.append(remainder[:i])
                remainder = remainder[i:]
                i = 0
        else:
            for q, p in bracket_pairs.items():
                if remainder[i:].startswith(q):
                    if not any(waiting_for):
                        elements.append(remainder[:i])
                        remainder = remainder[i:]
                        i = 0
                    waiting_for.insert(0, p)
                    i += len(q)
                    break
                elif p and remainder[i:].startswith(p):
                    logger.warning(f"In form {form_string}: Encountered mismatched closing delimiter {p}")
            else:
                i += 1
    return elements + [remainder]


class NaiveCellParser():
    def separate(self, values: str) -> t.Iterable[str]:
        """Separate different form descriptions in one string.

        Separate forms separated by comma.
        """
        return values.split(",")

    def source_from_source_string(
            self,
            source_string: str,
            language_id: t.Optional[str]) -> t.Tuple[str, t.Optional[str]]:
        """Parse a string referencing a language-specific source

        >>> b = NaiveCellParser()
        >>> b.source_from_source_string("{1}", "abui")
        ('abui_s1', None)
        >>> b.source_from_source_string("", "abui")
        ('abui_s', None)
        >>> b.source_from_source_string("{Gul2020: p. 4}", "abui")
        ('abui_sgul2020', 'p. 4')

        """
        context: t.Optional[str]
        if ":" in source_string:
            source_part, context = source_string.split(":", maxsplit=1)
            if not context.endswith("}"):
                logger.warning(f"In source {source_string}: Closing bracket '}}' is missing, split into source and page/context may be wrong")
            source_string = source_part + "}"
            context = context[:-1].strip()
        else:
            context = None

        if source_string.startswith("{") and source_string.endswith("}"):
            source_string = source_string[1:-1]
        if language_id is None:
            source_id = string_to_id(source_string)
        else:
            source_id = string_to_id(f"{language_id:}_s{source_string:}")

        return source_id, context

    def parse_form(self, form_string: str, language_id: str,
            cell_identifier: str = ''
    ) -> t.Optional[Form]:
        return Form({
            "cldf_value": form_string,
            "cldf_form": form_string.strip(),
            "cldf_languageReference": language_id
        })

    def parse(self, cell: openpyxl.cell.Cell, language_id: str,
            cell_identifier: str = ''
    ) -> t.Iterable[Form]:
        """Return form properties for every form in the cell

        """
        if not cell.value:
            return []

        for element in self.separate(cell.value):
            try:
                form = self.parse_form(element, language_id, cell_identifier)
            except CellParsingError as err:
                continue
            if form:
                yield form


class CellParser(NaiveCellParser):
    bracket_pairs = {
        "(": ")",
        "[": "]",
        "{": "}",
        "<": ">",
        "/": "/",
    }

    element_semantics = {
        "(": "cldf_comment",
        "[": "phonetic",
        "{": "cldf_source",
        "<": "orthographic",
        "/": "phonemic",
    }

    def __init__(self,
                 separation_pattern: str = r"([;,])",
                 variant_separator: t.Optional[list] = None,
                 add_default_source: str = "{1}"):
        self.separation_pattern = separation_pattern
        self.variant_separator = variant_separator
        self.add_default_source = add_default_source

    def separate(self, values: str) -> t.Iterable[str]:
        """Separate different form descriptions in one string.

        Separate forms separated by comma or semicolon, unless the comma or
        semicolon occurs within a set of matching component delimiters (eg.
        brackets)

        If the brackets don't match, the whole remainder string is passed on,
        so that the form parser can try to recover as much as possible or throw
        an exception.

        >>> b = CellParser()
        >>> list(b.separate("hic, haec, hoc"))
        ['hic', 'haec', 'hoc']
        >>> list(b.separate("hic (this, also: here); hoc"))
        ['hic (this, also: here)', 'hoc']
        >>> list(b.separate("hic (this, also: here"))
        ['hic (this, also: here']
        >>> list(b.separate("illic,"))
        ['illic']

        """
        raw_split = re.split(self.separation_pattern, values)
        while len(raw_split) > 1:
            if check_brackets(raw_split[0], self.bracket_pairs):
                form = raw_split.pop(0).strip()
                if form:
                    yield form
                raw_split.pop(0)
            else:
                raw_split[:2] = [''.join(raw_split[:2])]
        form = raw_split.pop(0).strip()
        if form:
            yield form
        assert not raw_split

    def parse_form(
            self, form_string: str, language_id: str,
            cell_identifier: str = '',
    ) -> t.Optional[Form]:
        """Create a dictionary of columns from a form description.

        Extract each value (transcriptions, comments, sources etc.) from a
        string describing a single form.

        >>> c = CellParser()
        >>> c.parse_form(" \t", "abui") == None
        True

        """
        # if string is only whitespaces, there is no form.
        if not form_string.strip():
            return None
        # cell_identifier format: sheet.cell_coordinate
        cell_identifier = '{}: '.format(cell_identifier) if cell_identifier else ''

        properties: t.Dict[str, t.Any] = {
            "cldf_languageReference": language_id,
            "cldf_value": form_string}

        # Semantics: 'None' for no variant expected, any string for the
        # decorator that introduces variant forms. Currently we expect '~' and
        # '%', see below.
        expect_variant: t.Optional[str] = None
        # Iterate over the delimiter-separated elements of the form.
        for element in components_in_brackets(form_string, self.bracket_pairs):
            element = element.strip()

            if not element:
                continue

            # If the element has mismatched brackets (tends to happen only for
            # the last element, because a mismatched opening bracket means we
            # are still waiting for the closing one), warn.
            if not check_brackets(element, self.bracket_pairs):
                logger.warning(f"{cell_identifier}In form {form_string}: Element {element} had mismatching delimiters")

            # Check what kind of element we have.
            for start, field in self.element_semantics.items():
                if element.startswith(start):
                    break
            else:
                # The only thing we expect outside delimiters is the variant
                # separators, '~' and '%'.
                if self.variant_separator and element in self.variant_separator:
                    # TODO: Should this be configurable? Where do we document
                    # the semantics?
                    expect_variant = element
                else:
                    logger.warning(f"{cell_identifier}In form {form_string}: Element {element} could not be parsed, ignored")
                continue

            # If we encounter a field for the first time, we add it to the
            # dictionary. If repeatedly, to the variants, with a decorator that
            # shows how expected the variant was.

<<<<<<< HEAD
            # done
            # TODO: This adds sources and comments to the variants, which is
            # not intended. That should probably be cleaned up in
            # post-processing.
=======
            # TODO: This drops duplicate sources and comments, which is not
            # intended. If we drop the first variant of each of those two
            # fields, we cannot clean that up in post-processing. Maybe the
            # intention was to assume that for comments and soucres, we always
            # `expect_variant`s, so it should be an `or` for the inner if?
>>>>>>> 9ee0b819
            if field in properties and field != "cldf_comment" and field != "cldf_source":
                if not expect_variant:
                    logger.warning(f"{cell_identifier}In form {form_string}: Element {element} was an unexpected variant for {field}")
                properties.setdefault("variants", []).append(
                    (expect_variant or '') +
                    element)
            else:
                if expect_variant:
                    logger.warning(f"{cell_identifier}In form {form_string}: Element {element} was supposed to be a variant, but there is no earlier {field}")
                properties[field] = element

            expect_variant = None

        self.postprocess_form(properties, language_id)
        return Form(properties)

    def postprocess_form(
            self,
            description_dictionary: t.Dict[str, t.Any],
            language_id: str) -> None:
        """Modify the form in-place

        Fix some properties of the form. This is the place to add default
        sources, cut of delimiters, split unmarked variants, etc.

        """
        # TODO: Once everything seems to work fine, remove delimiters from the
        # raw elements, and adjust the tests to not expect those delimiters

        # TODO: Currently "..." lands in the forms, with empty other entries
        # (and non-empty source). This is not too bad for now, how should it
        # be?
        source = description_dictionary.pop("cldf_source", None)
        if self.add_default_source and source is None:
            source = self.add_default_source
        if source:
            source, context = self.source_from_source_string(source, language_id)
            description_dictionary["cldf_source"] = {(source, context)}

        # TODO: Remove duplicate sources and additional comments from the
        # variants, merge them to the appropriate columns instead.


class CognateParser(CellParser):
    def parse_form(self, values, language,
            cell_identifier: str = ''
    ):
        if values.isupper():
            return None
        else:
            return super().parse_form(values, language, cell_identifier)


class CellParserHyperlink(CellParser):
    def parse(
            self, cell: openpyxl.cell.Cell, language_id: str, cell_identifier: str = ''
    ) -> t.Iterable[Form]:
        try:
            url = cell.hyperlink.target
            yield Form({"cldf_id": url.split("/")[-1]})
        except AttributeError:
            pass


<<<<<<< HEAD
# TODO: Write a subclass for Maweti-Guarani that also uses what we know
        # about that dataset:
        # • TODO Pick out the two- or three-letter editor
        #   procedural comments.
        # • TODO: Split forms that contain '%' or '~', drop the variant in
        #   variants.

class MawatiCellParser(CellParser):
=======
class MawetiCellParser(CellParser):
>>>>>>> 9ee0b819
    def __init__(self,
                 separation_pattern: str = r"([;,])",
                 variant_separator: list = ["~", "%"],
                 add_default_source: str = "{1}"):
        super(MawetiCellParser, self).__init__(separation_pattern=separation_pattern,
                                               variant_separator=variant_separator,
                                               add_default_source=add_default_source)

    def postprocess_form(
            self,
            description_dictionary: t.Dict[str, t.Any],
            language_id: str) -> None:
        """
        >>> m = MawetiCellParser()
        >>> form = {
        ...  "orthographic": "<lexedata % lexidata>",
        ...  "phonemic": "/lεksedata ~ lεksidata/"
        ...  "variants": ["(from lexicon + edit + data)", "(another comment)"]
        ...  "cldf_comment": "(GAK: We should pick one of those names, I'm 80% sure it should be the first)"
        ... }
        >>> m.postprocess_form(form)
        >>> form == {"orthographic": "lexedata",
        ...  "phonemic": "lεksedata",
        ...  "variants": ["~ <lexidata>", "~ /lεksidata/"],
        ...  "cldf_comment": "from lexicon + edit + data\\tanother comment",
        ...  "procedural_comment": "GAK: We should pick one of those names, I'm 80% sure it should be the first"}
        True
        """
        super().postprocess_form(description_dictionary, language_id)
        variants = description_dictionary.setdefault("variants", [])
        # Split forms that contain '%' or '~', drop the variant in
        # variants.
        # TODO Don't do this for all fields, just for transcriptions – what is
        # the best way to track whether a field is a transcription or not?
        # Actually, knowing that would also be helpful elsewhere, where we want
        # to treat variant transcriptions using the `variants` field, but
        # variant comments, concepts, sources etc. using their dedicated
        # list-valued fields.
        for key, value in description_dictionary.items():
<<<<<<< HEAD

            # if any separator in this value, split value. add first value as key and rest to variants.
=======
            # if any separator is in this value, split value. add first as key and rest to variants.
>>>>>>> 9ee0b819
            if self.variant_separator and key != "cldf_value":
                for separator in self.variant_separator:
                    if separator in value:
                        value = value.split(separator)
                        description_dictionary[key] = value.pop(0)
<<<<<<< HEAD
                        if variants:
                            variants += separator.join(value)
                        else:
                            variants = separator.join(value)

        # resize dictionary after iteration
        # add variants
        if variants:
            description_dictionary.setdefault("variants", []).append(variants)

=======
                        variants.append(separator.join(value))

        # TODO: Write a subclass for Maweti-Guarani that also uses what we know
        # about that dataset:
        # • TODO Pick out the two- or three-letter editor
        #   procedural comments.
>>>>>>> 9ee0b819
<|MERGE_RESOLUTION|>--- conflicted
+++ resolved
@@ -326,18 +326,11 @@
             # dictionary. If repeatedly, to the variants, with a decorator that
             # shows how expected the variant was.
 
-<<<<<<< HEAD
-            # done
-            # TODO: This adds sources and comments to the variants, which is
-            # not intended. That should probably be cleaned up in
-            # post-processing.
-=======
             # TODO: This drops duplicate sources and comments, which is not
             # intended. If we drop the first variant of each of those two
             # fields, we cannot clean that up in post-processing. Maybe the
             # intention was to assume that for comments and soucres, we always
             # `expect_variant`s, so it should be an `or` for the inner if?
->>>>>>> 9ee0b819
             if field in properties and field != "cldf_comment" and field != "cldf_source":
                 if not expect_variant:
                     logger.warning(f"{cell_identifier}In form {form_string}: Element {element} was an unexpected variant for {field}")
@@ -402,18 +395,8 @@
             pass
 
 
-<<<<<<< HEAD
-# TODO: Write a subclass for Maweti-Guarani that also uses what we know
-        # about that dataset:
-        # • TODO Pick out the two- or three-letter editor
-        #   procedural comments.
-        # • TODO: Split forms that contain '%' or '~', drop the variant in
-        #   variants.
-
-class MawatiCellParser(CellParser):
-=======
 class MawetiCellParser(CellParser):
->>>>>>> 9ee0b819
+
     def __init__(self,
                  separation_pattern: str = r"([;,])",
                  variant_separator: list = ["~", "%"],
@@ -453,33 +436,10 @@
         # variant comments, concepts, sources etc. using their dedicated
         # list-valued fields.
         for key, value in description_dictionary.items():
-<<<<<<< HEAD
-
-            # if any separator in this value, split value. add first value as key and rest to variants.
-=======
             # if any separator is in this value, split value. add first as key and rest to variants.
->>>>>>> 9ee0b819
             if self.variant_separator and key != "cldf_value":
                 for separator in self.variant_separator:
                     if separator in value:
                         value = value.split(separator)
                         description_dictionary[key] = value.pop(0)
-<<<<<<< HEAD
-                        if variants:
-                            variants += separator.join(value)
-                        else:
-                            variants = separator.join(value)
-
-        # resize dictionary after iteration
-        # add variants
-        if variants:
-            description_dictionary.setdefault("variants", []).append(variants)
-
-=======
-                        variants.append(separator.join(value))
-
-        # TODO: Write a subclass for Maweti-Guarani that also uses what we know
-        # about that dataset:
-        # • TODO Pick out the two- or three-letter editor
-        #   procedural comments.
->>>>>>> 9ee0b819
+                        variants.append(separator.join(value))