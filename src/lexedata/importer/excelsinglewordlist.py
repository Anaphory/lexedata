--- conflicted
+++ resolved
@@ -8,7 +8,12 @@
 import openpyxl
 import pycldf
 
-from lexedata.util import string_to_id, clean_cell_value, normalize_header, normalize_string
+from lexedata.util import (
+    string_to_id,
+    clean_cell_value,
+    normalize_header,
+    normalize_string,
+)
 from lexedata.importer.fromexcel import DB
 from lexedata.types import Form
 from lexedata.enrich.add_status_column import add_status_column_to_table
@@ -140,7 +145,7 @@
         match_form = [c_f_form]
         # TODO: adding the language ID as a default parameter for matching seems a bad idea to me.
         # The candidate form gets the sheet title as language id, in most cases this is not identical to the actual language id
-        #match_form = [c_f_form, c_f_language]
+        # match_form = [c_f_form, c_f_language]
     if not db.dataset["FormTable", c_f_concept].separator:
         match_form.append(c_f_concept)
 
@@ -212,36 +217,22 @@
                 continue
             form[item] = value.split(sep)
         form_candidates = db.find_db_candidates(form, match_form)
-<<<<<<< HEAD
-        for form_id in form_candidates:
-            logger.info(f"Form {form[c_f_value]} was already in data set.")
-            report[language_id].existing += 1
-
-            if db.dataset["FormTable", c_f_concept].separator:
-                for new_concept in form[c_f_concept]:
-                    if new_concept not in db.cache["FormTable"][form_id][c_f_concept]:
-                        db.cache[form_id][c_f_concept].append(new_concept)
-                        logger.info(
-                            f"Existing form {form_id} was added to concept {form[c_f_concept]}. "
-                            f"If this was not intended (because it was a homophonous form, not a polysemy), "
-                            f"you need to manually remove that concept "
-                            f"from the old form and create a separate new form."
-                        )
-                        if report:
-                            report[language_id].concepts += 1
-            break
-=======
-        if form_candidates: # indented the for block so only if no form_candidates are found the new form is created
+        if (
+            form_candidates
+        ):  # indented the for block so only if no form_candidates are found the new form is created
             new_concept_added = False
             for form_id in form_candidates:
                 logger.info(f"Form {form[c_f_value]} was already in data set.")
 
                 if db.dataset["FormTable", c_f_concept].separator:
-                    # TODO: @Gereon, I think we should discuss these lines quickly
-                    # most of the time we check if a concepts exists with entries_to_concept, but here we use the db.chache
                     for new_concept in form[c_f_concept]:
-                        if new_concept not in db.cache["FormTable"][form_id][c_f_concept]:
-                            db.cache["FormTable"][form_id][c_f_concept].append(new_concept)
+                        if (
+                            new_concept
+                            not in db.cache["FormTable"][form_id][c_f_concept]
+                        ):
+                            db.cache["FormTable"][form_id][c_f_concept].append(
+                                new_concept
+                            )
                             logger.info(
                                 f"Existing form {form_id} was added to concept {form[c_f_concept]}. "
                                 f"If this was not intended (because it was a homophonous form, not a polysemy), "
@@ -257,7 +248,6 @@
             else:
                 if report:
                     report[language_id].existing += 1
->>>>>>> 18d40341
         else:
             # we land here after the break and keep adding existing forms to the dataset just with integer in id +1
             form[c_f_language] = language_id
